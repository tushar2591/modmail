--- conflicted
+++ resolved
@@ -64,29 +64,26 @@
 
         embeds = []
 
-        em = discord.Embed(color=discord.Color.blurple())
-        em.set_author(name='Snippets', icon_url=ctx.guild.icon_url)
-
-        embeds.append(em)
-
-        em.description = ('Here is a list of snippets '
-                          'that are currently configured.')
-
-        if not self.bot.snippets:
-            em.color = discord.Color.red()
-            em.description = f'You dont have any snippets at the moment.'
+        if self.bot.snippets:
+            em = discord.Embed(color=discord.Color.blurple(),
+                               description='Here is a list of snippets '
+                                           'that are currently configured.')
+        else:
+            em = discord.Embed(
+                color=discord.Color.red(),
+                description='You dont have any snippets at the moment.'
+            )
             em.set_footer(
                 text=f'Do {self.bot.prefix}help snippets for more commands.'
             )
 
+        em.set_author(name='Snippets', icon_url=ctx.guild.icon_url)
+        embeds.append(em)
+
         for name, value in self.bot.snippets.items():
             if len(em.fields) == 5:
-<<<<<<< HEAD
-                em = discord.Embed(color=discord.Color.green(),
+                em = discord.Embed(color=discord.Color.blurple(),
                                    description=em.description)
-=======
-                em = discord.Embed(color=discord.Color.blurple(), description=em.description)
->>>>>>> 78762703
                 em.set_author(name='Snippets', icon_url=ctx.guild.icon_url)
                 embeds.append(em)
             em.add_field(name=name, value=value, inline=False)
@@ -115,19 +112,21 @@
     async def del_(self, ctx, *, name: str.lower):
         """Removes a snippet from bot config."""
 
-        em = discord.Embed(
-            title='Removed snippet',
-            color=discord.Color.blurple(),
-            description=f'`{name}` no longer exists.'
-        )
-
-        if not self.bot.config.snippets.get(name):
-            em.title = 'Error'
-            em.color = discord.Color.red()
-            em.description = f'Snippet `{name}` does not exist.'
-        else:
+        if self.bot.config.snippets.get(name):
+            em = discord.Embed(
+                title='Removed snippet',
+                color=discord.Color.blurple(),
+                description=f'`{name}` no longer exists.'
+            )
             del self.bot.config['snippets'][name]
             await self.bot.config.update()
+
+        else:
+            em = discord.Embed(
+                title='Error',
+                color=discord.Color.red(),
+                description=f'Snippet `{name}` does not exist.'
+            )
 
         await ctx.send(embed=em)
 
@@ -244,27 +243,16 @@
         mentions = self.bot.config['notification_squad'][str(thread.id)]
         
         if mention in mentions:
-<<<<<<< HEAD
             em = discord.Embed(color=discord.Color.red(),
                                description=f'{mention} is already '
                                            'going to be mentioned.')
         else:
             mentions.append(mention)
             await self.bot.config.update()
-            em = discord.Embed(color=discord.Color.green(),
+            em = discord.Embed(color=discord.Color.blurple(),
                                description=f'{mention} will be mentioned '
                                            'on the next message received.')
         return await ctx.send(embed=em)
-=======
-            return await ctx.send(embed=discord.Embed(color=discord.Color.red(), description=f'{mention} is already going to be mentioned.'))
-
-        mentions.append(mention)
-        await self.bot.config.update()
-        
-        em = discord.Embed(color=discord.Color.blurple())
-        em.description = f'{mention} will be mentioned on the next message received.'
-        await ctx.send(embed=em)
->>>>>>> 78762703
 
     @commands.command(aliases=['sub'])
     async def subscribe(self, ctx, *, role=None):
@@ -293,27 +281,16 @@
         mentions = self.bot.config['subscriptions'][str(thread.id)]
         
         if mention in mentions:
-<<<<<<< HEAD
             em = discord.Embed(color=discord.Color.red(),
                                description=f'{mention} is already '
                                            'subscribed to this thread.')
         else:
             mentions.append(mention)
             await self.bot.config.update()
-            em = discord.Embed(color=discord.Color.green(),
+            em = discord.Embed(color=discord.Color.blurple(),
                                description=f'{mention} will now be notified '
                                            'of all messages received.')
         return await ctx.send(embed=em)
-=======
-            return await ctx.send(embed=discord.Embed(color=discord.Color.red(), description=f'{mention} is already subscribed to this thread.'))
-
-        mentions.append(mention)
-        await self.bot.config.update()
-
-        em = discord.Embed(color=discord.Color.blurple())
-        em.description = f'{mention} is now subscribed to be notified of all messages received.'
-        await ctx.send(embed=em)
->>>>>>> 78762703
 
     @commands.command(aliases=['unsub'])
     async def unsubscribe(self, ctx, *, role=None):
@@ -337,28 +314,16 @@
         mentions = self.bot.config['subscriptions'][str(thread.id)]
 
         if mention not in mentions:
-<<<<<<< HEAD
             em = discord.Embed(color=discord.Color.red(),
                                description=f'{mention} is not already '
                                            'subscribed to this thread.')
         else:
             mentions.remove(mention)
             await self.bot.config.update()
-            em = discord.Embed(color=discord.Color.green(),
+            em = discord.Embed(color=discord.Color.blurple(),
                                description=f'{mention} is now unsubscribed '
                                            'to this thread.')
         return await ctx.send(embed=em)
-=======
-            return await ctx.send(embed=discord.Embed(color=discord.Color.red(), description=f'{mention} is not already subscribed to this thread.'))
-        
-        mentions.remove(mention)
-        await self.bot.config.update()
-
-        em = discord.Embed(color=discord.Color.blurple())
-        em.description = f'{mention} is now unsubscribed to this thread.'
-        await ctx.send(embed=em)
-
->>>>>>> 78762703
 
     @commands.command()
     async def nsfw(self, ctx):
@@ -503,7 +468,7 @@
 
         if not linked_message_id:
             raise commands.UserInputError
-        
+
         await thread.edit_message(linked_message_id, new_message)
         await ctx.message.add_reaction('✅')
 
@@ -523,7 +488,6 @@
                             f'exists in {exists.channel.mention}.'
             )
 
-<<<<<<< HEAD
         else:
             thread = await self.bot.threads.create(user, creator=ctx.author,
                                                    category=category)
@@ -531,15 +495,8 @@
                 title='Created thread',
                 description=f'Thread started in {thread.channel.mention} '
                             f'for {user.mention}',
-                color=discord.Color.green()
-            )
-=======
-        em = discord.Embed(
-            title='Created thread',
-            description=f'Thread started in {thread.channel.mention} for {user.mention}',
-            color=discord.Color.blurple()
-        )
->>>>>>> 78762703
+                color=discord.Color.blurple()
+            )
 
         return await ctx.send(embed=em)
 
@@ -548,13 +505,9 @@
     @commands.has_permissions(manage_channels=True)
     async def blocked(self, ctx):
         """Returns a list of blocked users"""
-<<<<<<< HEAD
         em = discord.Embed(title='Blocked Users',
-                           color=discord.Color.green(),
-                           description='')
-=======
-        em = discord.Embed(title='Blocked Users', color=discord.Color.blurple(), description='')
->>>>>>> 78762703
+                           color=discord.Color.blurple(),
+                           description='Here is a list of blocked users.')
 
         users = []
         not_reachable = []
@@ -565,8 +518,6 @@
                 users.append((user, reason))
             else:
                 not_reachable.append((id_, reason))
-
-        em.description = 'Here is a list of blocked users.'
 
         if users:
             val = '\n'.join(u.mention + (f' - `{r}`' if r else '')
@@ -599,24 +550,21 @@
         
         mention = user.mention if hasattr(user, 'mention') else f'`{user.id}`'
 
-<<<<<<< HEAD
-        em = discord.Embed(color=discord.Color.green())
-=======
-        em = discord.Embed()
-        em.color = discord.Color.blurple()
->>>>>>> 78762703
-
         if str(user.id) not in self.bot.blocked_users:
             self.bot.config.blocked[str(user.id)] = reason
             await self.bot.config.update()
-
-            em.title = 'Success'
             extend = f'for `{reason}`' if reason else ''
-            em.description = f'{mention} is now blocked ' + extend
-        else:
-            em.title = 'Error'
-            em.description = f'{mention} is already blocked'
-            em.color = discord.Color.red()
+            em = discord.Embed(
+                title='Success',
+                color=discord.Color.blurple(),
+                description=f'{mention} is now blocked ' + extend
+            )
+        else:
+            em = discord.Embed(
+                title='Error',
+                color=discord.Color.red(),
+                description=f'{mention} is already blocked'
+            )
 
         return await ctx.send(embed=em)
 
@@ -636,23 +584,20 @@
 
         mention = user.mention if hasattr(user, 'mention') else f'`{user.id}`'
 
-<<<<<<< HEAD
-        em = discord.Embed(color=discord.Color.green())
-=======
-        em = discord.Embed()
-        em.color = discord.Color.blurple()
->>>>>>> 78762703
-
         if str(user.id) in self.bot.blocked_users:
             del self.bot.config.blocked[str(user.id)]
             await self.bot.config.update()
-
-            em.title = 'Success'
-            em.description = f'{mention} is no longer blocked'
-        else:
-            em.title = 'Error'
-            em.description = f'{mention} is not blocked'
-            em.color = discord.Color.red()
+            em = discord.Embed(
+                title='Success',
+                color=discord.Color.blurple(),
+                description=f'{mention} is no longer blocked'
+            )
+        else:
+            em = discord.Embed(
+                title='Error',
+                description=f'{mention} is not blocked',
+                color=discord.Color.red()
+            )
 
         return await ctx.send(embed=em)
 
